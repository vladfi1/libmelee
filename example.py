--- conflicted
+++ resolved
@@ -30,7 +30,6 @@
                     help='The directory where dolphin is')
 parser.add_argument('--connect_code', '-t', default="",
                     help='Direct connect code to connect to in Slippi Online')
-<<<<<<< HEAD
 parser.add_argument('--iso_path', '-i', default="~/SSMB.iso",
                     help='Full path to Melee ISO file')
 parser.add_argument('--cpu', '-c', action='store_true',
@@ -39,10 +38,6 @@
                     help='Level of CPU. Only valid if cpu is true')
 parser.add_argument('--verbose', action='store_true',
                     help='Whether to print info to stdout')
-=======
-parser.add_argument('--iso', default=None, type=str,
-                    help='Path to melee iso.')
->>>>>>> 6c12ca77
 
 args = parser.parse_args()
 
@@ -89,11 +84,7 @@
 signal.signal(signal.SIGINT, signal_handler)
 
 # Run the console
-<<<<<<< HEAD
 console.run(iso_path=args.iso_path)
-=======
-console.run(iso_path=args.iso)
->>>>>>> 6c12ca77
 
 # Connect to the console
 print("Connecting to console...")
@@ -146,7 +137,6 @@
         # Have both player spam upsmashes
         melee.techskill.upsmashes(gamestate=gamestate, controller=controller)
 
-<<<<<<< HEAD
         if not args.cpu:
             melee.techskill.upsmashes(gamestate=gamestate, controller=controller_opponent)
 
@@ -154,31 +144,6 @@
     else:
         menu_helper.step(gamestate)
                                             
-=======
-        # Slippi Online matches assign you a random port once you're in game that's different
-        #   than the one you're physically plugged into. This helper will autodiscover what
-        #   port we actually are.
-        discovered_port = args.port
-        if args.connect_code != "":
-            discovered_port = melee.gamestate.port_detector(gamestate, melee.Character.FOX, costume)
-        if discovered_port > 0:
-            # NOTE: This is where your AI does all of its stuff!
-            # This line will get hit once per frame, so here is where you read
-            #   in the gamestate and decide what buttons to push on the controller
-            melee.techskill.multishine(ai_state=gamestate.player[discovered_port], controller=controller)
-        else:
-            # If the discovered port was unsure, reroll our costume for next time
-            costume = random.randint(0, 4)
-    else:
-        melee.MenuHelper.menu_helper_simple(gamestate,
-                                            controller,
-                                            melee.Character.FOX,
-                                            melee.Stage.YOSHIS_STORY,
-                                            args.connect_code,
-                                            costume=costume,
-                                            autostart=True,
-                                            swag=False)
->>>>>>> 6c12ca77
     if log:
         log.logframe(gamestate)
         log.writeframe()