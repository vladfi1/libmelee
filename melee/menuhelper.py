"""Helper functions for navigating the Melee menus in ways that would be
cumbersome to do on your own. The goal here is to get you into the game
as easily as possible so you don't have to worry about it. Your AI should
concentrate on playing the game, not futzing with menus.
"""
from melee import enums
import math
import time

class MenuHelper():
<<<<<<< HEAD

    def __init__(self, controller_1,
                        controller_2,
                        character_1_selected,
                        character_2_selected,
                        stage_selected,
                        connect_code,
                        autostart=False,
                        swag=True,
                        make_cpu=False,
                        level=1,
                        verbose=False):
=======
    name_tag_index = 0
    inputs_live = False

    def menu_helper_simple(gamestate,
                            controller,
                            character_selected,
                            stage_selected,
                            connect_code,
                            cpu_level=0,
                            costume=0,
                            autostart=False,
                            swag=False):
>>>>>>> 6c12ca77
        """Siplified menu helper function to get you through the menus and into a game

        Does everything for you but play the game. Gets you to the right menu screen, picks
        your character, chooses the stage, enters connect codes, etc...

        Args:
            gamestate (gamestate.GameState): The current GameState for this frame
            controller_1 (controller.Controller): A Controller object that the bot will press buttons on
            controller_2 (controller.Controller): A Controller object that the bot will press buttons on
            character_1_selected (enums.Character): The character that controller_1 will play as
            character_2_selected (enums.Character): The character that controller_2 will play as
            stage_selected (enums.Stage): The stage your bot will choose to play on
            connect_code (str): The connect code to direct match with. Leave blank for VS mode.
            cpu_level (int): What CPU level to set this to. 0 for human/bot controlled.
            costume (int): Costume index chosen
            autostart (bool): Automatically start the game when it's ready.
                Useful for BotvBot matches where no human is there to start it.
            swag (bool): What it sounds like
            make_cpu (bool): Whether player on port 2 should be CPU or not
            level (int): Level of CPU to set. Only valid if make_cpu
            verbose (bool): Whether to log important intermediate info
        """
        self.controller_1 = controller_1
        self.controller_2 = controller_2
        self.character_1_selected = character_1_selected
        self.character_2_selected = character_2_selected
        self.stage_selected = stage_selected
        self.connect_code = connect_code
        self.autostart = autostart
        self.swag = swag
        self.make_cpu = make_cpu
        self.level = level
        self.verbose = verbose
        self.name_tag_index = 0
        self.inputs_live = False
        self.cpu_level = -1
        self.cpu_toggled = False
        self.cpu_level_toggled = False

    def step(self, gamestate):
        """
        Makes all the necessary controller button presses to advance the menu to the desired final state
        given the current frame

        Args:
            gamestate (gamestate.GameState): The current gamestate
        """
        if self.level not in range(1, 10):
            raise ValueError("CPU level must be in [1, 9] but {} was specified".format(self.level))

        # If we're at the character select screen, choose our character
        if gamestate.menu_state in [enums.Menu.CHARACTER_SELECT, enums.Menu.SLIPPI_ONLINE_CSS]:
            if gamestate.submenu == enums.SubMenu.NAME_ENTRY_SUBMENU:
                self.name_tag_index = self.enter_direct_code(gamestate=gamestate,
                                                           controller=self.controller_1,
                                                           connect_code=self.connect_code,
                                                           index=self.name_tag_index)
            else:
                if self.verbose:
                    print("Player {} selecting character {}".format(self.controller_1.port, self.character_1_selected))
                self.choose_character(character=self.character_1_selected,
                                            gamestate=gamestate,
<<<<<<< HEAD
                                            controller=self.controller_1,
                                            rand=True,
                                            swag=self.swag,
                                            start=False,
                                            make_cpu=False,
                                            level=self.level)

                if self.verbose:
                    print("Player {} selecting character {}".format(self.controller_2.port, self.character_2_selected))
                self.choose_character(character=self.character_2_selected,
                                            gamestate=gamestate,
                                            controller=self.controller_2,
                                            rand=True,
                                            swag=False,
                                            start=self.autostart,
                                            make_cpu=self.make_cpu,
                                            level=self.level)

=======
                                            controller=controller,
                                            cpu_level=cpu_level,
                                            costume=costume,
                                            swag=swag,
                                            start=autostart)
>>>>>>> 6c12ca77
        # If we're at the postgame scores screen, spam START
        elif gamestate.menu_state == enums.Menu.POSTGAME_SCORES:
            self.skip_postgame(controller=self.controller_1)
        # If we're at the stage select screen, choose a stage
        elif gamestate.menu_state == enums.Menu.STAGE_SELECT:
            self.choose_stage(gamestate, self.controller_1)
        elif gamestate.menu_state == enums.Menu.MAIN_MENU:
            if self.connect_code:
                self.choose_direct_online(gamestate=gamestate, controller=self.controller_1)
            else:
                self.choose_versus_mode(gamestate=gamestate, controller=self.controller_1)

    def enter_direct_code(self, gamestate, controller, connect_code, index):
        """At the nametag entry screen, enter the given direct connect code and exit

        Args:
            gamestate (gamestate.GameState): The current GameState for this frame
            controller (controller.Controller): A Controller object to press buttons on
            connect_code (str): The connect code to direct match with. Leave blank for VS mode.
            index (int): Current name tag index

        Returns:
            new index (incremented if we entered a new character)
        """
        # The name entry screen is dead for the first few frames
        #   So if the first character is A, then the input can get eaten
        #   Account for this by making sure we can move off the letter first
        if gamestate.menu_selection != 45:
            self.inputs_live = True

        if not self.inputs_live:
            controller.tilt_analog(enums.Button.BUTTON_MAIN, 1, .5)
            return index

        # Let the controller go every other frame. Makes the logic below easier
        if gamestate.frame % 2 == 0:
            controller.release_all()
            return index

        if len(connect_code) == index:
            controller.press_button(enums.Button.BUTTON_START)
            return index

        target_character = connect_code[index]
        target_code = 45
        column = "ABCDEFGHIJ".find(target_character)
        if column != -1:
            target_code = 45 - (column * 5)
        column = "KLMNOPQRST".find(target_character)
        if column != -1:
            target_code = 46 - (column * 5)
        column = "UVWXYZ   #".find(target_character)
        if column != -1:
            target_code = 47 - (column * 5)
        column = "0123456789".find(target_character)
        if column != -1:
            target_code = 48 - (column * 5)

        if gamestate.menu_selection == target_code:
            controller.press_button(enums.Button.BUTTON_A)
            return index + 1

        if gamestate.menu_selection == 57:
            controller.tilt_analog(enums.Button.BUTTON_MAIN, .5, 0)
            return index

        if gamestate.menu_selection < target_code:
            diff = target_code - gamestate.menu_selection
            if diff < 5:
                controller.tilt_analog(enums.Button.BUTTON_MAIN, .5, 0)
            else:
                controller.tilt_analog(enums.Button.BUTTON_MAIN, 0, .5)
        else:
            diff = target_code - gamestate.menu_selection
            if diff > 5:
                controller.tilt_analog(enums.Button.BUTTON_MAIN, .5, 1)
            else:
                controller.tilt_analog(enums.Button.BUTTON_MAIN, 1, .5)

        return index

<<<<<<< HEAD
    def choose_character(self, character, gamestate, controller, rand=True, swag=False, start=False, make_cpu=False, level=1):
=======
    def choose_character(character, gamestate, controller, cpu_level=0, costume=2, swag=False, start=False):
>>>>>>> 6c12ca77
        """Choose a character from the character select menu

        Args:
            character (enums.Character): The character you want to pick
            gamestate (gamestate.GameState): The current gamestate
            controller (controller.Controller): The controller object to press buttons on
<<<<<<< HEAD
            rand (bool): Pick random until you get the character (makes this robust to pertubations in the character layout screen)
=======
            cpu_level (int): What CPU level to set this to. 0 for human/bot controlled.
            costume (int): The costume index to choose
            swag (bool): Pick random until you get the character
>>>>>>> 6c12ca77
            start (bool): Automatically start the match when it's ready
            make_cpu (bool): Whether this selected character should be a CPU
            level (int): The level of CPU to set. Only valid if make_cpu

        Note:
            Intended to be called each frame while in the character select menu

        Note:
            All controller cursors must be above the character level for this
            to work. The match won't start otherwise.
        """
        # Figure out where the character is on the select screen
        # NOTE: This assumes you have all characters unlocked
        # Positions will be totally wrong if something is not unlocked
<<<<<<< HEAD
        port = controller.port
        if port not in gamestate.player:
            if self.verbose:
                print("port {} not currently in use".format(port))
=======
        controlling_port = controller.port
        if controlling_port not in gamestate.player:
>>>>>>> 6c12ca77
            controller.release_all()
            return

        ai_state = gamestate.player[controlling_port]

        # Discover who is the opponent
        opponent_state = None
        for i, player in gamestate.player.items():
            # TODO For now, just assume they're the first controller port that isn't us
            if i != controlling_port:
                opponent_state = player
                break

        cursor_x, cursor_y = ai_state.cursor_x, ai_state.cursor_y
        coin_down = ai_state.coin_down
        character_selected = ai_state.character_selected

        isSlippiCSS = False
        if gamestate.menu_state == enums.Menu.SLIPPI_ONLINE_CSS:
            cursor_x, cursor_y = gamestate.player[1].cursor_x, gamestate.player[1].cursor_y
            isSlippiCSS = True
            character_selected = gamestate.player[1].character_selected
        if isSlippiCSS:
            swag = True

<<<<<<< HEAD
        row = character.value // 9 # enums.Character.PIKACHU.value // 9 -> 1
        column = character.value % 9 # enums.Character.PIKACHU.value % 9 -> 3
=======
        row = enums.from_internal(character) // 9
        column = enums.from_internal(character) % 9
>>>>>>> 6c12ca77
        #The random slot pushes the bottom row over a slot, so compensate for that
        if row == 2:
            column = column+1
        #re-order rows so the math is simpler
        row = 2-row

        #Go to the random character
        if rand:
            row = 0
            column = 0

        #Height starts at 1, plus half a box height, plus the number of rows
        target_y = 1 + 3.5 + (row * 7.0) # -> 1 + 3.5 + (1*7) = 11.5
        #Starts at -32.5, plus half a box width, plus the number of columns
        #NOTE: Technically, each column isn't exactly the same width, but it's close enough
        target_x = -32.5 + 3.5 + (column * 7.0) # -> -32.5 + 3.5 + (3*7) = -8
        #Wiggle room in positioning character
        wiggleroom = 1.5

<<<<<<< HEAD
        #We want to get to a state where the cursor is NOT over the character,
        # but it's selected. Thus ensuring the token is on the character
        isOverCharacter = abs(cursor_x - target_x) < wiggleroom and \
            abs(cursor_y - target_y) < wiggleroom

        cpu_done = not make_cpu or self.cpu_level == level
        character_done = character_selected == character
        done = cpu_done and character_done

        if self.verbose:
            print("Status:\n")
            print("Cursor Pos:\t", (cursor_x, cursor_y))
            print("Target Pos:\t", (target_x, target_y))
            print("isOverCharacter:\t", isOverCharacter)
            print("character:\t", character)
            print("character_selected:\t", character_selected)
            print("character_done:\t", character_done)
            print("cpu toggled?\t", self.cpu_toggled)
            print("cpu slider toggled?\t", self.cpu_level_toggled)
            print("cpu level:\t", self.cpu_level)
            print("cpu_done:\t", cpu_done)
            print("done:\t", done)
            print("start:\t", start)
            print("isSlippiCSS:\t", isSlippiCSS)

        # Always start on slippi online games if ready
        if done and isSlippiCSS:
            if self.verbose:
                print("done in slippi online")
            if gamestate.frame % 2 == 0:
                controller.release_all()
            else:
                controller.press_button(enums.Button.BUTTON_START)
            return
                


        # We are already set and don't want to start, so let's taunt our opponent
        if done and swag and not start:
            if self.verbose:
                print("done and swagging")
=======
        # Set our CPU level correctly
        if character_selected == character and (coin_down or cursor_y<0) and cpu_level>0 \
            and (cpu_level != ai_state.cpu_level) or ai_state.is_holding_cpu_slider:
            # Is our controller type correct?
            cpu_selected = ai_state.controller_status == enums.ControllerStatus.CONTROLLER_CPU
            if cpu_selected != (cpu_level > 0):
                wiggleroom = 1
                target_y = -2.2
                target_x = -32.2 + (15.82 * (controlling_port-1))

                controller.release_button(enums.Button.BUTTON_A)
                #Move up if we're too low
                if cursor_y < target_y - wiggleroom:
                    controller.tilt_analog(enums.Button.BUTTON_MAIN, .5, 1)
                    return
                #Move down if we're too high
                if cursor_y > target_y + wiggleroom:
                    controller.tilt_analog(enums.Button.BUTTON_MAIN, .5, 0)
                    return
                #Move right if we're too left
                if cursor_x < target_x - wiggleroom:
                    controller.tilt_analog(enums.Button.BUTTON_MAIN, 1, .5)
                    return
                #Move left if we're too right
                if cursor_x > target_x + wiggleroom:
                    controller.tilt_analog(enums.Button.BUTTON_MAIN, 0, .5)
                    return

                if gamestate.frame % 2 == 0:
                    controller.press_button(enums.Button.BUTTON_A)
                else:
                    controller.release_all()
                return
            # Select the right CPU level on the slider
            if ai_state.is_holding_cpu_slider:
                if ai_state.cpu_level > cpu_level:
                    controller.tilt_analog(enums.Button.BUTTON_MAIN, .35, .5)
                    return
                if ai_state.cpu_level < cpu_level:
                    controller.tilt_analog(enums.Button.BUTTON_MAIN, .65, .5)
                    return
                if ai_state.cpu_level == cpu_level:
                    if gamestate.frame % 2 == 0:
                        controller.press_button(enums.Button.BUTTON_A)
                    else:
                        controller.release_all()
                return
            # Move over to and pick up the CPU slider
            if ai_state.cpu_level != cpu_level:
                wiggleroom = 1
                target_y = -15.12
                target_x = -30.9 + (15.4 * (controlling_port-1))
                #Move up if we're too low
                if cursor_y < target_y - wiggleroom:
                    controller.tilt_analog(enums.Button.BUTTON_MAIN, .5, 1)
                    return
                #Move down if we're too high
                if cursor_y > target_y + wiggleroom:
                    controller.tilt_analog(enums.Button.BUTTON_MAIN, .5, 0)
                    return
                #Move right if we're too left
                if cursor_x < target_x - wiggleroom:
                    controller.tilt_analog(enums.Button.BUTTON_MAIN, 1, .5)
                    return
                #Move left if we're too right
                if cursor_x > target_x + wiggleroom:
                    controller.tilt_analog(enums.Button.BUTTON_MAIN, 0, .5)
                    return
                if gamestate.frame % 2 == 0:
                    controller.press_button(enums.Button.BUTTON_A)
                else:
                    controller.release_all()
                return
            return

        # We are already set, so let's taunt our opponent
        if character_selected == character and swag and not start:
>>>>>>> 6c12ca77
            delta_x = 3 * math.cos(gamestate.frame / 1.5)
            delta_y = 3 * math.sin(gamestate.frame / 1.5)

            target_x = opponent_state.cursor_x + delta_x
            target_y = opponent_state.cursor_y + delta_y

            diff_x = abs(target_x - cursor_x)
            diff_y = abs(target_y - cursor_y)
            larger_magnitude = max(diff_x, diff_y)

            # Scale down values to between 0 and 1
            x = diff_x / larger_magnitude
            y = diff_y / larger_magnitude

            # Now scale down to be between .5 and 1
            if cursor_x < target_x:
                x = (x/2) + 0.5
            else:
                x = 0.5 - (x/2)
            if cursor_y < target_y:
                y = (y/2) + 0.5
            else:
                y = 0.5 - (y/2)
            controller.tilt_analog(enums.Button.BUTTON_MAIN, x, y)
            return

<<<<<<< HEAD
        # We are already set and don't want to start or taunt
        if done and not start:
            if self.verbose:
                print("done and waiting")
=======
        if character_selected == character and swag and isSlippiCSS:
            if gamestate.frame % 2 == 0:
                controller.release_all()
                return
            if costume == ai_state.costume:
                controller.press_button(enums.Button.BUTTON_START)
            else:
                controller.press_button(enums.Button.BUTTON_Y)
>>>>>>> 6c12ca77
            return


        #Don't hold down on B, since we'll quit the menu if we do
        if controller.prev.button[enums.Button.BUTTON_B] == True:
            controller.release_button(enums.Button.BUTTON_B)
            return

<<<<<<< HEAD
        # Character is selected and CPU doesn't need to be changed
        if done:
            if self.verbose:
                print("done")
            # Presses have to happen >=2 frames apart
            if gamestate.frame % 2 == 0:
                controller.release_all()
                return
            # Start if we can and should
            if start and (gamestate.ready_to_start == 0):
                if self.verbose:
                    print("starting")
=======
        #If character is selected, and we're in of the area, and coin is down, then we're good
        if (character_selected == character) and coin_down:
            if gamestate.frame % 2 == 0:
                controller.release_all()
                return
            if start and (gamestate.ready_to_start == 0):
>>>>>>> 6c12ca77
                controller.press_button(enums.Button.BUTTON_START)
                return
            # No further action necessary
            else:
                controller.release_all()
                return

        # Need to adjuct CPU settings
        if character_done and not cpu_done:
            if self.verbose:
                print("Working on CPU")
            # Need to toggle controller input to be a CPU
            if not self.cpu_toggled:
                if self.verbose:
                    print("Making cpu")
                t_x, t_y = -45 + 15 * port, -2.5
                room = 1.0
                # If hand isn't over toggle, move it there
                if cursor_x > t_x + room or cursor_x < t_x - room or cursor_y > t_y + room or cursor_y < t_y - room:
                    controller.release_button(enums.Button.BUTTON_A)
                    #Move up if we're too low
                    if cursor_y < t_y - room:
                        controller.tilt_analog(enums.Button.BUTTON_MAIN, .5, 1)
                    #Move down if we're too high
                    elif cursor_y > t_y + room:
                        controller.tilt_analog(enums.Button.BUTTON_MAIN, .5, 0)
                    #Move right if we're too left
                    elif cursor_x < t_x - room:
                        controller.tilt_analog(enums.Button.BUTTON_MAIN, 1, .5)
                    #Move left if we're too right
                    elif cursor_x > t_x + room:
                        controller.tilt_analog(enums.Button.BUTTON_MAIN, 0, .5)
                    return
                # else press/release A to select cpu
                else:
                    if self.verbose:
                        print("over cpu toggle")
                    controller.tilt_analog(enums.Button.BUTTON_MAIN, .5, .5)

                    # Press and release must happen on two different frames to be properly read by dolphin
                    if controller.prev.button[enums.Button.BUTTON_A] == False:
                        # Pressing
                        controller.press_button(enums.Button.BUTTON_A)
                        return
                    else:
                        # Pressed on previous frame so release now
                        controller.release_button(enums.Button.BUTTON_A)
                        self.cpu_toggled = True
                        return

            # CPU is toggled but level slider is not selected 
            elif make_cpu and not self.cpu_level_toggled:
                if self.verbose:
                    print('finding cpu level slider')
                t_x, t_y = -45 + 15 * port, -14.5
                room = 0.5
                # If hand isn't over toggle, move it there
                if cursor_x > t_x + room or cursor_x < t_x - room or cursor_y > t_y + room or cursor_y < t_y - room:
                    controller.release_button(enums.Button.BUTTON_A)
                    #Move up if we're too low
                    if cursor_y < t_y - room:
                        controller.tilt_analog(enums.Button.BUTTON_MAIN, .5, 1)
                    #Move down if we're too high
                    elif cursor_y > t_y + room:
                        controller.tilt_analog(enums.Button.BUTTON_MAIN, .5, 0)
                    #Move right if we're too left
                    elif cursor_x < t_x - room:
                        controller.tilt_analog(enums.Button.BUTTON_MAIN, 1, .5)
                    #Move left if we're too right
                    elif cursor_x > t_x + room:
                        controller.tilt_analog(enums.Button.BUTTON_MAIN, 0, .5)
                    return
                # Select slider by pressing A
                else:
                    if self.verbose:
                        print("found cpu toggle")
                    controller.tilt_analog(enums.Button.BUTTON_MAIN, .5, .5)
                    controller.press_button(enums.Button.BUTTON_A)
                    self.cpu_level_toggled = True
                    return
            
            # Slidder is selected but level needs to be changed
            elif make_cpu and self.cpu_level_toggled and self.cpu_level != level:
                if self.verbose:
                    print('sliding cpu level toggle')
                # Only horizontal position matters for horizonal slider
                t_x = -46.75 + 15 * port + 1.23 * level

                # Small tolerance because level is very sensitive to slider position
                room = 0.1

                # If hand isn't over correct cpu level on slider so move it there
                if cursor_x > t_x + room or cursor_x < t_x - room: 
                    controller.release_button(enums.Button.BUTTON_A)
                    #Move right if we're too left
                    if cursor_x < t_x - room:
                        controller.tilt_analog(enums.Button.BUTTON_MAIN, 0.7, .5) # Note the finer movements
                    #Move left if we're too right
                    elif cursor_x > t_x + room:
                        controller.tilt_analog(enums.Button.BUTTON_MAIN, 0.3, .5) # Note the finer movements
                    return
                # Release CPU level slider as it's in correct position
                else:
                    if self.verbose:
                        print("releasing cpu level slider")
                    controller.tilt_analog(enums.Button.BUTTON_MAIN, .5, .5)
                    controller.press_button(enums.Button.BUTTON_A)
                    self.cpu_level = level
                    return
                

        #release start in addition to anything else
        controller.release_button(enums.Button.BUTTON_START)

        #If we're in the right area, select the character
        if isOverCharacter:
            if self.verbose:
                print("cursor over character")
            #If we're over the character, but it isn't selected,
            #   then the coin must be somewhere else.
            #   Press B to reclaim the coin

            controller.tilt_analog(enums.Button.BUTTON_MAIN, .5, .5)

            # The slippi menu doesn't have a coin down. We can make-do
            if isSlippiCSS and not character_done:
                if gamestate.frame % 5 == 0:
                    controller.press_button(enums.Button.BUTTON_B)
                    controller.release_button(enums.Button.BUTTON_A)
                    return
                else:
                    controller.press_button(enums.Button.BUTTON_A)
                    controller.release_button(enums.Button.BUTTON_B)
                    return

            if not character_done and coin_down:
                controller.press_button(enums.Button.BUTTON_B)
                controller.release_button(enums.Button.BUTTON_A)
                return
            #Press A to select our character
            else:
                if controller.prev.button[enums.Button.BUTTON_A] == False:
                    controller.press_button(enums.Button.BUTTON_A)
                    return
                else:
                    controller.release_button(enums.Button.BUTTON_A)
                    return
        else:
            if self.verbose:
                print("moving cursor towards character")
            #Move in
            controller.release_button(enums.Button.BUTTON_A)
            #Move up if we're too low
            if cursor_y < target_y - wiggleroom:
                controller.tilt_analog(enums.Button.BUTTON_MAIN, .5, 1)
                return
            #Move down if we're too high
            if cursor_y > target_y + wiggleroom:
                controller.tilt_analog(enums.Button.BUTTON_MAIN, .5, 0)
                return
            #Move right if we're too left
            if cursor_x < target_x - wiggleroom:
                controller.tilt_analog(enums.Button.BUTTON_MAIN, 1, .5)
                return
            #Move left if we're too right
            if cursor_x > target_x + wiggleroom:
                controller.tilt_analog(enums.Button.BUTTON_MAIN, 0, .5)
                return
        controller.release_all()

    def choose_stage(self, gamestate, controller):
        """Choose a stage from the stage select menu

        Intended to be called each frame while in the stage select menu

        Args:
            gamestate (gamestate.GameState): The current gamestate
            controller (controller.Controller): The controller object to press
        """
        if gamestate.frame < 20:
            controller.release_all()
            return
        target_x, target_y = 0, 0
        if self.stage_selected == enums.Stage.BATTLEFIELD:
            target_x, target_y = 1, -9
        if self.stage_selected == enums.Stage.FINAL_DESTINATION:
            target_x, target_y = 6.7, -9
        if self.stage_selected == enums.Stage.DREAMLAND:
            target_x, target_y = 12.5, -9
        if self.stage_selected == enums.Stage.POKEMON_STADIUM:
            target_x, target_y = 15, 3.5
        if self.stage_selected == enums.Stage.YOSHIS_STORY:
            target_x, target_y = 3.5, 15.5
        if self.stage_selected == enums.Stage.FOUNTAIN_OF_DREAMS:
            target_x, target_y = 10, 15.5
        if self.stage_selected == enums.Stage.RANDOM_STAGE:
            target_x, target_y = -13.5, 3.5

        #Wiggle room in positioning cursor
        wiggleroom = 1.5
        #Move up if we're too low
        if gamestate.stage_select_cursor_y < target_y - wiggleroom:
            controller.release_button(enums.Button.BUTTON_A)
            controller.tilt_analog(enums.Button.BUTTON_MAIN, .5, 1)
            return
        #Move downn if we're too high
        if gamestate.stage_select_cursor_y > target_y + wiggleroom:
            controller.release_button(enums.Button.BUTTON_A)
            controller.tilt_analog(enums.Button.BUTTON_MAIN, .5, 0)
            return
        #Move right if we're too left
        if gamestate.stage_select_cursor_x < target_x - wiggleroom:
            controller.release_button(enums.Button.BUTTON_A)
            controller.tilt_analog(enums.Button.BUTTON_MAIN, 1, .5)
            return
        #Move left if we're too right
        if gamestate.stage_select_cursor_x > target_x + wiggleroom:
            controller.release_button(enums.Button.BUTTON_A)
            controller.tilt_analog(enums.Button.BUTTON_MAIN, 0, .5)
            return

        #If we get in the right area, press A
        controller.press_button(enums.Button.BUTTON_A)

    def skip_postgame(self, controller):
        """ Spam the start button """
        #Alternate pressing start and letting go
        if controller.prev.button[enums.Button.BUTTON_START] == False:
            controller.press_button(enums.Button.BUTTON_START)
        else:
            controller.release_button(enums.Button.BUTTON_START)

<<<<<<< HEAD
    def change_controller_status(self, controller, gamestate, targetport, port, status, character=None):
=======
    def change_controller_status(controller, gamestate, targetport, status, character=None):
>>>>>>> 6c12ca77
        """Switch a given player's controller to be of the given state

        Note:
            There's a condition on this you need to know. The way controllers work
            in Melee, if a controller is plugged in, only that player can make the status
            go to uplugged. If you've ever played Melee, you probably know this. If your
            friend walks away, you have to press the A button on THEIR controller. (or
            else actually unplug the controller) No way around it."""
        ai_state = gamestate.player[controller.port]
        target_x, target_y = 0, -2.2
        if targetport == 1:
            target_x = -31.5
        if targetport == 2:
            target_x = -16.5
        if targetport == 3:
            target_x = -1
        if targetport == 4:
            target_x = 14
        wiggleroom = 1.5

        correctcharacter = (character is None) or \
            (character == gamestate.player[targetport].character_selected)

        #if we're in the right state already, do nothing
        if gamestate.player[targetport].controller_status == status and correctcharacter:
            controller.release_all()
            return

        #Move up if we're too low
        if ai_state.cursor_y < target_y - wiggleroom:
            controller.tilt_analog(enums.Button.BUTTON_MAIN, .5, 1)
            return
        #Move downn if we're too high
        if ai_state.cursor_y > target_y + wiggleroom:
            controller.tilt_analog(enums.Button.BUTTON_MAIN, .5, 0)
            return
        #Move right if we're too left
        if ai_state.cursor_x < target_x - wiggleroom:
            controller.tilt_analog(enums.Button.BUTTON_MAIN, 1, .5)
            return
        #Move left if we're too right
        if ai_state.cursor_x > target_x + wiggleroom:
            controller.tilt_analog(enums.Button.BUTTON_MAIN, 0, .5)
            return

        #If we get in the right area, press A until we're in the right state
        controller.tilt_analog(enums.Button.BUTTON_MAIN, .5, .5)
        if not controller.prev.button[enums.Button.BUTTON_A]:
            controller.press_button(enums.Button.BUTTON_A)
        else:
            controller.release_button(enums.Button.BUTTON_A)

    def choose_versus_mode(self, gamestate, controller):
        """Helper function to bring us into the versus mode menu

        Args:
            gamestate (gamestate.GameState): The current gamestate
            controller (controller.Controller): The controller to press buttons on
        """
        # Let the controller go every other frame. Makes the logic below easier
        if gamestate.frame % 2 == 0:
            controller.release_all()
            return

        if gamestate.menu_state == enums.Menu.MAIN_MENU:
            if gamestate.submenu == enums.SubMenu.MAIN_MENU_SUBMENU:
                if gamestate.menu_selection == 1:
                    controller.press_button(enums.Button.BUTTON_A)
                else:
                    controller.tilt_analog(enums.Button.BUTTON_MAIN, .5, 0)
            elif gamestate.submenu == enums.SubMenu.VS_MODE_SUBMENU:
                if gamestate.menu_selection == 0:
                    controller.press_button(enums.Button.BUTTON_A)
                else:
                    controller.tilt_analog(enums.Button.BUTTON_MAIN, .5, 0)
            else:
                controller.press_button(enums.Button.BUTTON_B)
        elif gamestate.menu_state == enums.Menu.PRESS_START:
            controller.press_button(enums.Button.BUTTON_START)
        else:
            controller.release_all()

    def choose_direct_online(self, gamestate, controller):
        """Helper function to bring us into the direct connect online menu

        Args:
            gamestate (gamestate.GameState): The current gamestate
            controller (controller.Controller): The controller to press buttons on
        """
        # Let the controller go every other frame. Makes the logic below easier
        if gamestate.frame % 2 == 0:
            controller.release_all()
            return
        if gamestate.menu_state == enums.Menu.MAIN_MENU:
            if gamestate.submenu == enums.SubMenu.ONLINE_PLAY_SUBMENU:
                if gamestate.menu_selection == 2:
                    controller.press_button(enums.Button.BUTTON_A)
                elif gamestate.menu_selection == 3:
                    controller.press_button(enums.Button.BUTTON_A)
                else:
                    controller.tilt_analog(enums.Button.BUTTON_MAIN, .5, 0)
            elif gamestate.submenu == enums.SubMenu.MAIN_MENU_SUBMENU:
                controller.press_button(enums.Button.BUTTON_A)
            elif gamestate.submenu == enums.SubMenu.ONEP_MODE_SUBMENU:
                if gamestate.menu_selection == 2:
                    controller.press_button(enums.Button.BUTTON_A)
                else:
                    controller.tilt_analog(enums.Button.BUTTON_MAIN, .5, 0)

            elif gamestate.submenu == enums.SubMenu.NAME_ENTRY_SUBMENU:
                pass
            else:
                controller.press_button(enums.Button.BUTTON_B)
        elif gamestate.menu_state == enums.Menu.PRESS_START:
            controller.press_button(enums.Button.BUTTON_START)
        else:
            controller.release_all()

    def print_location(self, gamestate, controller):
        if controller.port not in gamestate.player:
            return

        my_state = gamestate.player[controller.port]

        cursor_x, cursor_y = my_state.cursor_x, my_state.cursor_y

        print("My location ({}, {})".format(cursor_x, cursor_y))<|MERGE_RESOLUTION|>--- conflicted
+++ resolved
@@ -8,7 +8,6 @@
 import time
 
 class MenuHelper():
-<<<<<<< HEAD
 
     def __init__(self, controller_1,
                         controller_2,
@@ -21,20 +20,6 @@
                         make_cpu=False,
                         level=1,
                         verbose=False):
-=======
-    name_tag_index = 0
-    inputs_live = False
-
-    def menu_helper_simple(gamestate,
-                            controller,
-                            character_selected,
-                            stage_selected,
-                            connect_code,
-                            cpu_level=0,
-                            costume=0,
-                            autostart=False,
-                            swag=False):
->>>>>>> 6c12ca77
         """Siplified menu helper function to get you through the menus and into a game
 
         Does everything for you but play the game. Gets you to the right menu screen, picks
@@ -70,9 +55,9 @@
         self.verbose = verbose
         self.name_tag_index = 0
         self.inputs_live = False
-        self.cpu_level = -1
         self.cpu_toggled = False
         self.cpu_level_toggled = False
+        self.cpu_level = -1
 
     def step(self, gamestate):
         """
@@ -97,7 +82,6 @@
                     print("Player {} selecting character {}".format(self.controller_1.port, self.character_1_selected))
                 self.choose_character(character=self.character_1_selected,
                                             gamestate=gamestate,
-<<<<<<< HEAD
                                             controller=self.controller_1,
                                             rand=True,
                                             swag=self.swag,
@@ -116,13 +100,6 @@
                                             make_cpu=self.make_cpu,
                                             level=self.level)
 
-=======
-                                            controller=controller,
-                                            cpu_level=cpu_level,
-                                            costume=costume,
-                                            swag=swag,
-                                            start=autostart)
->>>>>>> 6c12ca77
         # If we're at the postgame scores screen, spam START
         elif gamestate.menu_state == enums.Menu.POSTGAME_SCORES:
             self.skip_postgame(controller=self.controller_1)
@@ -204,24 +181,14 @@
 
         return index
 
-<<<<<<< HEAD
     def choose_character(self, character, gamestate, controller, rand=True, swag=False, start=False, make_cpu=False, level=1):
-=======
-    def choose_character(character, gamestate, controller, cpu_level=0, costume=2, swag=False, start=False):
->>>>>>> 6c12ca77
         """Choose a character from the character select menu
 
         Args:
             character (enums.Character): The character you want to pick
             gamestate (gamestate.GameState): The current gamestate
             controller (controller.Controller): The controller object to press buttons on
-<<<<<<< HEAD
             rand (bool): Pick random until you get the character (makes this robust to pertubations in the character layout screen)
-=======
-            cpu_level (int): What CPU level to set this to. 0 for human/bot controlled.
-            costume (int): The costume index to choose
-            swag (bool): Pick random until you get the character
->>>>>>> 6c12ca77
             start (bool): Automatically start the match when it's ready
             make_cpu (bool): Whether this selected character should be a CPU
             level (int): The level of CPU to set. Only valid if make_cpu
@@ -236,15 +203,8 @@
         # Figure out where the character is on the select screen
         # NOTE: This assumes you have all characters unlocked
         # Positions will be totally wrong if something is not unlocked
-<<<<<<< HEAD
-        port = controller.port
-        if port not in gamestate.player:
-            if self.verbose:
-                print("port {} not currently in use".format(port))
-=======
         controlling_port = controller.port
         if controlling_port not in gamestate.player:
->>>>>>> 6c12ca77
             controller.release_all()
             return
 
@@ -270,13 +230,8 @@
         if isSlippiCSS:
             swag = True
 
-<<<<<<< HEAD
-        row = character.value // 9 # enums.Character.PIKACHU.value // 9 -> 1
-        column = character.value % 9 # enums.Character.PIKACHU.value % 9 -> 3
-=======
         row = enums.from_internal(character) // 9
         column = enums.from_internal(character) % 9
->>>>>>> 6c12ca77
         #The random slot pushes the bottom row over a slot, so compensate for that
         if row == 2:
             column = column+1
@@ -289,220 +244,23 @@
             column = 0
 
         #Height starts at 1, plus half a box height, plus the number of rows
-        target_y = 1 + 3.5 + (row * 7.0) # -> 1 + 3.5 + (1*7) = 11.5
+        target_y = 1 + 3.5 + (row * 7.0)
         #Starts at -32.5, plus half a box width, plus the number of columns
         #NOTE: Technically, each column isn't exactly the same width, but it's close enough
-        target_x = -32.5 + 3.5 + (column * 7.0) # -> -32.5 + 3.5 + (3*7) = -8
+        target_x = -32.5 + 3.5 + (column * 7.0)
         #Wiggle room in positioning character
         wiggleroom = 1.5
 
-<<<<<<< HEAD
-        #We want to get to a state where the cursor is NOT over the character,
-        # but it's selected. Thus ensuring the token is on the character
-        isOverCharacter = abs(cursor_x - target_x) < wiggleroom and \
-            abs(cursor_y - target_y) < wiggleroom
-
-        cpu_done = not make_cpu or self.cpu_level == level
-        character_done = character_selected == character
-        done = cpu_done and character_done
-
-        if self.verbose:
-            print("Status:\n")
-            print("Cursor Pos:\t", (cursor_x, cursor_y))
-            print("Target Pos:\t", (target_x, target_y))
-            print("isOverCharacter:\t", isOverCharacter)
-            print("character:\t", character)
-            print("character_selected:\t", character_selected)
-            print("character_done:\t", character_done)
-            print("cpu toggled?\t", self.cpu_toggled)
-            print("cpu slider toggled?\t", self.cpu_level_toggled)
-            print("cpu level:\t", self.cpu_level)
-            print("cpu_done:\t", cpu_done)
-            print("done:\t", done)
-            print("start:\t", start)
-            print("isSlippiCSS:\t", isSlippiCSS)
-
-        # Always start on slippi online games if ready
-        if done and isSlippiCSS:
-            if self.verbose:
-                print("done in slippi online")
-            if gamestate.frame % 2 == 0:
-                controller.release_all()
-            else:
-                controller.press_button(enums.Button.BUTTON_START)
-            return
-                
-
-
-        # We are already set and don't want to start, so let's taunt our opponent
-        if done and swag and not start:
-            if self.verbose:
-                print("done and swagging")
-=======
         # Set our CPU level correctly
-        if character_selected == character and (coin_down or cursor_y<0) and cpu_level>0 \
-            and (cpu_level != ai_state.cpu_level) or ai_state.is_holding_cpu_slider:
-            # Is our controller type correct?
-            cpu_selected = ai_state.controller_status == enums.ControllerStatus.CONTROLLER_CPU
-            if cpu_selected != (cpu_level > 0):
-                wiggleroom = 1
-                target_y = -2.2
-                target_x = -32.2 + (15.82 * (controlling_port-1))
-
-                controller.release_button(enums.Button.BUTTON_A)
-                #Move up if we're too low
-                if cursor_y < target_y - wiggleroom:
-                    controller.tilt_analog(enums.Button.BUTTON_MAIN, .5, 1)
-                    return
-                #Move down if we're too high
-                if cursor_y > target_y + wiggleroom:
-                    controller.tilt_analog(enums.Button.BUTTON_MAIN, .5, 0)
-                    return
-                #Move right if we're too left
-                if cursor_x < target_x - wiggleroom:
-                    controller.tilt_analog(enums.Button.BUTTON_MAIN, 1, .5)
-                    return
-                #Move left if we're too right
-                if cursor_x > target_x + wiggleroom:
-                    controller.tilt_analog(enums.Button.BUTTON_MAIN, 0, .5)
-                    return
-
-                if gamestate.frame % 2 == 0:
-                    controller.press_button(enums.Button.BUTTON_A)
-                else:
-                    controller.release_all()
-                return
-            # Select the right CPU level on the slider
-            if ai_state.is_holding_cpu_slider:
-                if ai_state.cpu_level > cpu_level:
-                    controller.tilt_analog(enums.Button.BUTTON_MAIN, .35, .5)
-                    return
-                if ai_state.cpu_level < cpu_level:
-                    controller.tilt_analog(enums.Button.BUTTON_MAIN, .65, .5)
-                    return
-                if ai_state.cpu_level == cpu_level:
-                    if gamestate.frame % 2 == 0:
-                        controller.press_button(enums.Button.BUTTON_A)
-                    else:
-                        controller.release_all()
-                return
-            # Move over to and pick up the CPU slider
-            if ai_state.cpu_level != cpu_level:
-                wiggleroom = 1
-                target_y = -15.12
-                target_x = -30.9 + (15.4 * (controlling_port-1))
-                #Move up if we're too low
-                if cursor_y < target_y - wiggleroom:
-                    controller.tilt_analog(enums.Button.BUTTON_MAIN, .5, 1)
-                    return
-                #Move down if we're too high
-                if cursor_y > target_y + wiggleroom:
-                    controller.tilt_analog(enums.Button.BUTTON_MAIN, .5, 0)
-                    return
-                #Move right if we're too left
-                if cursor_x < target_x - wiggleroom:
-                    controller.tilt_analog(enums.Button.BUTTON_MAIN, 1, .5)
-                    return
-                #Move left if we're too right
-                if cursor_x > target_x + wiggleroom:
-                    controller.tilt_analog(enums.Button.BUTTON_MAIN, 0, .5)
-                    return
-                if gamestate.frame % 2 == 0:
-                    controller.press_button(enums.Button.BUTTON_A)
-                else:
-                    controller.release_all()
-                return
-            return
-
-        # We are already set, so let's taunt our opponent
-        if character_selected == character and swag and not start:
->>>>>>> 6c12ca77
-            delta_x = 3 * math.cos(gamestate.frame / 1.5)
-            delta_y = 3 * math.sin(gamestate.frame / 1.5)
-
-            target_x = opponent_state.cursor_x + delta_x
-            target_y = opponent_state.cursor_y + delta_y
-
-            diff_x = abs(target_x - cursor_x)
-            diff_y = abs(target_y - cursor_y)
-            larger_magnitude = max(diff_x, diff_y)
-
-            # Scale down values to between 0 and 1
-            x = diff_x / larger_magnitude
-            y = diff_y / larger_magnitude
-
-            # Now scale down to be between .5 and 1
-            if cursor_x < target_x:
-                x = (x/2) + 0.5
-            else:
-                x = 0.5 - (x/2)
-            if cursor_y < target_y:
-                y = (y/2) + 0.5
-            else:
-                y = 0.5 - (y/2)
-            controller.tilt_analog(enums.Button.BUTTON_MAIN, x, y)
-            return
-
-<<<<<<< HEAD
-        # We are already set and don't want to start or taunt
-        if done and not start:
-            if self.verbose:
-                print("done and waiting")
-=======
-        if character_selected == character and swag and isSlippiCSS:
-            if gamestate.frame % 2 == 0:
-                controller.release_all()
-                return
-            if costume == ai_state.costume:
-                controller.press_button(enums.Button.BUTTON_START)
-            else:
-                controller.press_button(enums.Button.BUTTON_Y)
->>>>>>> 6c12ca77
-            return
-
-
-        #Don't hold down on B, since we'll quit the menu if we do
-        if controller.prev.button[enums.Button.BUTTON_B] == True:
-            controller.release_button(enums.Button.BUTTON_B)
-            return
-
-<<<<<<< HEAD
-        # Character is selected and CPU doesn't need to be changed
-        if done:
-            if self.verbose:
-                print("done")
-            # Presses have to happen >=2 frames apart
-            if gamestate.frame % 2 == 0:
-                controller.release_all()
-                return
-            # Start if we can and should
-            if start and (gamestate.ready_to_start == 0):
-                if self.verbose:
-                    print("starting")
-=======
-        #If character is selected, and we're in of the area, and coin is down, then we're good
-        if (character_selected == character) and coin_down:
-            if gamestate.frame % 2 == 0:
-                controller.release_all()
-                return
-            if start and (gamestate.ready_to_start == 0):
->>>>>>> 6c12ca77
-                controller.press_button(enums.Button.BUTTON_START)
-                return
-            # No further action necessary
-            else:
-                controller.release_all()
-                return
-
-        # Need to adjuct CPU settings
-        if character_done and not cpu_done:
+        if character_selected == character and (coin_down or cursor_y<0) and make_cpu \
+            and (level != self.cpu_level) or self.cpu_level_toggled:
             if self.verbose:
                 print("Working on CPU")
             # Need to toggle controller input to be a CPU
             if not self.cpu_toggled:
                 if self.verbose:
                     print("Making cpu")
-                t_x, t_y = -45 + 15 * port, -2.5
+                t_x, t_y = -45 + 15 * controlling_port, -2.5
                 room = 1.0
                 # If hand isn't over toggle, move it there
                 if cursor_x > t_x + room or cursor_x < t_x - room or cursor_y > t_y + room or cursor_y < t_y - room:
@@ -541,7 +299,7 @@
             elif make_cpu and not self.cpu_level_toggled:
                 if self.verbose:
                     print('finding cpu level slider')
-                t_x, t_y = -45 + 15 * port, -14.5
+                t_x, t_y = -45 + 15 * controlling_port, -14.5
                 room = 0.5
                 # If hand isn't over toggle, move it there
                 if cursor_x > t_x + room or cursor_x < t_x - room or cursor_y > t_y + room or cursor_y < t_y - room:
@@ -573,7 +331,7 @@
                 if self.verbose:
                     print('sliding cpu level toggle')
                 # Only horizontal position matters for horizonal slider
-                t_x = -46.75 + 15 * port + 1.23 * level
+                t_x = -46.75 + 15 * controlling_port + 1.23 * level
 
                 # Small tolerance because level is very sensitive to slider position
                 room = 0.1
@@ -596,15 +354,69 @@
                     controller.press_button(enums.Button.BUTTON_A)
                     self.cpu_level = level
                     return
-                
+
+        # We are already set, so let's taunt our opponent
+        if character_selected == character and swag and not start:
+            delta_x = 3 * math.cos(gamestate.frame / 1.5)
+            delta_y = 3 * math.sin(gamestate.frame / 1.5)
+
+            target_x = opponent_state.cursor_x + delta_x
+            target_y = opponent_state.cursor_y + delta_y
+
+            diff_x = abs(target_x - cursor_x)
+            diff_y = abs(target_y - cursor_y)
+            larger_magnitude = max(diff_x, diff_y)
+
+            # Scale down values to between 0 and 1
+            x = diff_x / larger_magnitude
+            y = diff_y / larger_magnitude
+
+            # Now scale down to be between .5 and 1
+            if cursor_x < target_x:
+                x = (x/2) + 0.5
+            else:
+                x = 0.5 - (x/2)
+            if cursor_y < target_y:
+                y = (y/2) + 0.5
+            else:
+                y = 0.5 - (y/2)
+            controller.tilt_analog(enums.Button.BUTTON_MAIN, x, y)
+            return
+
+        if character_selected == character and swag and isSlippiCSS:
+            if gamestate.frame % 2 == 0:
+                controller.release_all()
+            else:
+                controller.press_button(enums.Button.BUTTON_Y)
+            return
+
+        #We want to get to a state where the cursor is NOT over the character,
+        # but it's selected. Thus ensuring the token is on the character
+        isOverCharacter = abs(cursor_x - target_x) < wiggleroom and \
+            abs(cursor_y - target_y) < wiggleroom
+
+        #Don't hold down on B, since we'll quit the menu if we do
+        if controller.prev.button[enums.Button.BUTTON_B] == True:
+            controller.release_button(enums.Button.BUTTON_B)
+            return
+
+        #If character is selected, and we're in of the area, and coin is down, then we're good
+        if (character_selected == character) and coin_down:
+            if gamestate.frame % 2 == 0:
+                controller.release_all()
+                return
+            if start and (gamestate.ready_to_start == 0):
+                controller.press_button(enums.Button.BUTTON_START)
+                return
+            else:
+                controller.release_all()
+                return
 
         #release start in addition to anything else
         controller.release_button(enums.Button.BUTTON_START)
 
         #If we're in the right area, select the character
         if isOverCharacter:
-            if self.verbose:
-                print("cursor over character")
             #If we're over the character, but it isn't selected,
             #   then the coin must be somewhere else.
             #   Press B to reclaim the coin
@@ -612,7 +424,7 @@
             controller.tilt_analog(enums.Button.BUTTON_MAIN, .5, .5)
 
             # The slippi menu doesn't have a coin down. We can make-do
-            if isSlippiCSS and not character_done:
+            if isSlippiCSS and (character_selected != character):
                 if gamestate.frame % 5 == 0:
                     controller.press_button(enums.Button.BUTTON_B)
                     controller.release_button(enums.Button.BUTTON_A)
@@ -622,7 +434,7 @@
                     controller.release_button(enums.Button.BUTTON_B)
                     return
 
-            if not character_done and coin_down:
+            if (character_selected != character) and coin_down:
                 controller.press_button(enums.Button.BUTTON_B)
                 controller.release_button(enums.Button.BUTTON_A)
                 return
@@ -635,8 +447,6 @@
                     controller.release_button(enums.Button.BUTTON_A)
                     return
         else:
-            if self.verbose:
-                print("moving cursor towards character")
             #Move in
             controller.release_button(enums.Button.BUTTON_A)
             #Move up if we're too low
@@ -719,11 +529,7 @@
         else:
             controller.release_button(enums.Button.BUTTON_START)
 
-<<<<<<< HEAD
     def change_controller_status(self, controller, gamestate, targetport, port, status, character=None):
-=======
-    def change_controller_status(controller, gamestate, targetport, status, character=None):
->>>>>>> 6c12ca77
         """Switch a given player's controller to be of the given state
 
         Note:
